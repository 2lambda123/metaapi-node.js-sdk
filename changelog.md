--- conflicted
+++ resolved
@@ -16,12 +16,9 @@
   - added option to specify account-wide stopout and risk limits in CopyFactory API
   - track MetaApi application latencies
   - send RPC requests via RPC application
-<<<<<<< HEAD
   - increased synchronization stability
-=======
   - added extensions for accounts
   - added metadata field for accounts
->>>>>>> 39d382c8
 
 10.1.1
   - bugfix synchronization failover logic
