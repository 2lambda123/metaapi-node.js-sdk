13.0.0
  - added baseCurrency field to the MetaTraderAccount model
  - fixed history storage timestamp processing (issue #6)
  - handle TooManyRequestsError in HTTP client
  - limit max concurrent synchronizations based on the number of subscribed accounts
  - implement proper rounding for position profits and account equity
  - breaking change: refactored specifications updated events
  - implemented API to retrieve historical market data
  - upgraded CopyFactory API to 2.1.0
  - swapRollover3Days can take value of NONE for some brokers
  - increased default demo account request timeout to 240 seconds
  - added MetaStats SDK
  - fixed deal sorting in memory history store
<<<<<<< HEAD
  - make it possible to specify relative SL/TP
=======
  - improve stability for connection host migration
  - disable synchronization after connection is closed
>>>>>>> e820d1bf

12.4.3
  - fix specifications synchronization bug introduced in 12.4.1

12.4.2
  - do not query specification fields until it is received in TerminalState

12.4.1
  - fix equity calculation

12.4.0
  - added clientId to query websocket url
  - bugfix for unsubscribeFromMarketData API
  - added equity curve filter to CopyFactory
  - fixed health state tracking for multiple replicas
  - extended synchronization throttler options
  - move CopyFactory trade copying API to a separate npm module
  - increase socket connection stability
  - added API for advanced market data subscriptions
  - added API to increase account reliability
  - added subscription manager to handle account subscription process
  - fixed error on socket reconnect
  - improved handling of too many requests error
  - added getSymbols RPC API

12.3.0
  - added credit account property
  - added feature to unsubscribe from market data (remove symbol from market watch)
  - removed maximum reliability value
  - fixed synchronization throttling

12.2.0
  - added retryOpts option to configure retries of certain REST/RPC requests upon failure
  - improve account connection reliability
  - added CopyFactory code example

12.1.0
  - add name and login to account information
  - add a feature to select trade scaling mode in CopyFactory (i.e. if we want the trade size to be preserved or scaled according to balance when copying)

12.0.0
  - added API to retrieve CopyFactory slave trading log
  - fixed race condition when orders are being added and completed fast
  - breaking change: changed signatures of SynchronizationListener methods
  - add reliability field
  - add symbol mapping setting to CopyFactory
  - fix quote health check logic

11.0.2
  - fix packet logger import

11.0.1
  - fixed reservoir export
  - removed packet logger import for browser version

11.0.0
  - breaking change: MetaApi options are now specified via an object
  - breaking change: CopyFactory options are now specified via an object
  - added traffic logger
  - added close by order support
  - added stop limit order support
  - bugfix MetatraderAccount.connect method to throw an error to avoid creating broken connections
  - add marginMode, tradeAllowed, investorMode fields to account information
  - breaking change: waitSynchronized to synchronize CopyFactory and RPC applications by default
  - improvements to position profit and account equity tracking on client side
  - real-time updates for margin fields in account information
  - breaking change: uptime now returns uptime measurements over several timeframes (1h, 1d, 1w)
  - do not retry synchronization after MetaApiConnection is closed
  - added option for reverse copying in CopyFactory API
  - added ConnectionHealthMonitor.serverHealthStatus API to retrieve health status of server-side applications
  - added option to specify account-wide stopout and risk limits in CopyFactory API
  - track MetaApi application latencies
  - send RPC requests via RPC application
  - increased synchronization stability
  - added extensions for accounts
  - added metadata field for accounts to store extra information together with account

10.1.1
  - bugfix synchronization failover logic

10.1.0
  - added support for portfolio strategies (i.e. the strategies which include several other member strategies) to CopyFactory API

10.0.1
  - bugfix health monitor

10.0.0
  - added incoming commissions to CopyFactory history API
  - breaking change: refactored resetStopout method in CopyFactory trading API. Changed method name, added strategyId parameter.
  - retry synchronization if synchronization attempt have failed
  - restore market data subscriptions on successful synchronization
  - added capability to monitor terminal connection health and measure terminal connection uptime
  - change packet orderer timeout from 10 seconds to 1 minute to accomodate for slower connections

9.1.0
  - added API to register MetaTrader demo accounts
  - fixed packet orderer to do not cause unnecessary resynchronization

9.0.0
  - added contractSize field to MetatraderSymbolSpecification model
  - added quoteSessions and tradeSessions to MetatraderSymbolSpecification model
  - added more fields to MetatraderSymbolSpecification model
  - breaking change: add onPositionsReplaced and onOrderReplaced events into SynchronizationListener and no longer invoke onPositionUpdated and onOrderUpdated during initial synchronization
  - removed excessive log message from subscribe API
  - breaking change: introduced synchronizationStated event to increase synchronization stability
  - fixed wrong expected sequence number of synchronization packet in the log message
  - added positionId field to CopyFactoryTransaction model

8.0.2
  - bugfix packet ordering algorithm

8.0.1
  - bugfix packet ordering algorithm

8.0.0
  - breaking change: removed the `timeConverter` field from the account, replaced it with `brokerTimezone` and `brokerDSTSwitchTimezone` fields in the provisioning profile instead
  - added originalComment and clientId fields to MetatraderPosition
  - fixed occasional fake synchronization timeouts in waitSynchronized method
  - breaking change: changed API contract of MetaApiConnection.waitSynchronized method
  - added tags for MetaApi accounts
  - minor adjustments to equity calculation algorithm
  - added method to wait for active resynchronization tasks are completed in configuration CopyFactory api
  - added the ability to set the start time for synchronization, used for tests
  - resynchronize on lost synchronization packet to ensure local terminal state consistency

7.4.0
  - added application setting to MetaApi class to make it possible to launch several MetaApi applications in parallel on the same account

7.3.1
  - renamed tradeCopyingSlippageInPercentPoints -> tradeCopyingSlippageInBasisPoints in CopyFactory history API

7.3.0
  - added latency and slippage metrics to CopyFactory trade copying API
  - added CopyFactory configuration client method retrieving active resynchronization tasks
  - improved description of CopyFactory account resynchronizing in readme
  - made it possible to use MetaApi class in interaction tests

7.2.0
  - Fix CopyFactory domain default value
  - Added time fields in broker timezone to objects
  - Added time fields to MetatraderSymbolPrice model

7.1.4
  - Adjust CopyFactory defaults

7.1.3
  - Changes to load balancing algorithm

7.1.2
  - fix CopyFactory getter undefined values
  - fix typos in the examples

7.1.1
  - fix simultaneous multiple file writes by one connection

7.1.0
  - now only one MetaApiConnection can be created per account at the same time to avoid history storage errors

7.0.0
  - Prepared for upcoming breaking change in API: added sticky session support
  - added quoteStreamingIntervalInSeconds field to account to configure quote streaming interval
  - added description field to CopyFactory strategy

6.3.2
  - fixes to package.json keywords

6.3.1
  - fixes to package.json keywords

6.3.0
  - added CopyFactory trade-copying API

6.2.0
  - added reason field to position, order and deal
  - added fillingMode field to MetaTraderOrder model
  - added order expiration time and type

6.1.0
  - added ability to select filling mode when placing a market order, in trade options
  - added ability to set expiration options when placing a pending order, in trade options

6.0.4
  - Add code sample download video to readme

6.0.3
  - fix typo in readme.md

6.0.2
  - update readme.md

6.0.1
  - update readme.md

6.0.0
  - breaking change: rename closePositionBySymbol -> closePosition**s**BySymbol
  - added pagination and more filters to getAccounts API
  - added slippage option to trades
  - added fillingModes to symbol specification
  - added executionMode to symbol specification
  - added logic to throw an error if streaming API is invoked in automatic synchronization mode
  - added code samples for created account
  - added the ability to work in web apps
  - added the ability to retrieve Metatrader account by account access token
  - added the verification access depending on the token to API
  - added websocket and http client timeouts

5.0.2
  - minor bugfix

5.0.1
  - fixed issue with missing numeric/string response code in TradeError

5.0.0
  - breaking change: moved comment and clientId arguments from MetaApiConnection trade methods to options argument
  - added magic trade option to let you specify distinct magic number (expert advisor id) on each trade
  - added manualTrades field to account model so that it is possible to configure if MetaApi should place manual trades on the account
  - prepare MetatraderAccountApi class for upcoming breaking change in the API

4.0.2
  - save history on disk

4.0.1
  - add fields to trade result to match upcoming MetaApi contract

4.0.0
  - breaking change: throw TradeError in case of trade error
  - rename trade response fields so that they are more meaningful

3.0.1
  - previous release was broken, releasing one more time

3.0.0
  - improved account connection stability
  - added platform field to MetatraderAccountInformation model
  - breaking change: changed synchronize and waitSynchronized API to allow for unique synchronization id to be able to track when the synchronization is complete in situation when other clients have also requested a concurrent synchronization on the account
  - breaking change: changed default wait interval to 1s in wait* methods
  
2.0.0
  - breaking change: removed volume as an argument from a modifyOrder function
  - mark account as disconnected if there is no status notification for a long time

1.1.5
  - increased synchronization speed

1.1.4
  - renamed github repository

1.1.3
  - minor bugfixes
  - add API to update provisioning profiles ana MT accounts
  - update current price of the pending order when current price updates
  - removed support for advanced profiles and provisioning profile type since they are no longer used

1.1.2
  - fixed magic field type in docs and code samples
  - MemoryHistoryStorage bugfixes
  - esdoc fixes

1.1.1
  - extended waitSynchronized method logic so that it can be used for accounts in automatic synchronization mode
  - Breaking change: renamed MetaApiConnection synchronized property to isSynchronized method

1.0.19
  - mentioned code examples in readme.md

1.0.18
  - added license clarifications
  - added example code based on user requests

1.0.17
  - improve stability on reconnect in user synchronization mode
  - added commission field to Metatrader position model

1.0.15
  - added clarifications to readme.md regarding SDK documentation

1.0.14
  - add MetaApiConnection.waitSynchronized API to wait until terminal state synchronization has completed. Should be used for accounts in use synchronization mode.

1.0.13
  - change websocket client subscription protocol

1.0.12
  - add MemoryHistoryStorage to exports

1.0.11
  - fixed WS API url

1.0.10
  - fixed code examples in readme.md

1.0.9
  - fixed import in index.es6
  - fixed logic of self-hosted account deletion

1.0.7
  - Initial release<|MERGE_RESOLUTION|>--- conflicted
+++ resolved
@@ -11,12 +11,9 @@
   - increased default demo account request timeout to 240 seconds
   - added MetaStats SDK
   - fixed deal sorting in memory history store
-<<<<<<< HEAD
   - make it possible to specify relative SL/TP
-=======
-  - improve stability for connection host migration
+  - improve stability during server-side application redeployments
   - disable synchronization after connection is closed
->>>>>>> e820d1bf
 
 12.4.3
   - fix specifications synchronization bug introduced in 12.4.1
