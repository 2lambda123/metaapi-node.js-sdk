<<<<<<< HEAD
10.2.0
  - added close by order support

=======
11.0.0
  - breaking change: MetaApi options are now specified via an object
  - added packet logger
  
>>>>>>> dd9c57c0
10.1.1
  - bugfix synchronization failover logic

10.1.0
  - added support for portfolio strategies (i.e. the strategies which include several other member strategies) to CopyFactory API

10.0.1
  - bugfix health monitor

10.0.0
  - added incoming commissions to CopyFactory history API
  - breaking change: refactored resetStopout method in CopyFactory trading API. Changed method name, added strategyId parameter.
  - retry synchronization if synchronization attempt have failed
  - restore market data subscriptions on successful synchronization
  - added capability to monitor terminal connection health and measure terminal connection uptime
  - change packet orderer timeout from 10 seconds to 1 minute to accomodate for slower connections

9.1.0
  - added API to register MetaTrader demo accounts
  - fixed packet orderer to do not cause unnecessary resynchronization

9.0.0
  - added contractSize field to MetatraderSymbolSpecification model
  - added quoteSessions and tradeSessions to MetatraderSymbolSpecification model
  - added more fields to MetatraderSymbolSpecification model
  - breaking change: add onPositionsReplaced and onOrderReplaced events into SynchronizationListener and no longer invoke onPositionUpdated and onOrderUpdated during initial synchronization
  - removed excessive log message from subscribe API
  - breaking change: introduced synchronizationStated event to increase synchronization stability
  - fixed wrong expected sequence number of synchronization packet in the log message
  - added positionId field to CopyFactoryTransaction model

8.0.2
  - bugfix packet ordering algorithm

8.0.1
  - bugfix packet ordering algorithm

8.0.0
  - breaking change: removed the `timeConverter` field from the account, replaced it with `brokerTimezone` and `brokerDSTSwitchTimezone` fields in the provisioning profile instead
  - added originalComment and clientId fields to MetatraderPosition
  - fixed occasional fake synchronization timeouts in waitSynchronized method
  - breaking change: changed API contract of MetaApiConnection.waitSynchronized method
  - added tags for MetaApi accounts
  - minor adjustments to equity calculation algorithm
  - added method to wait for active resynchronization tasks are completed in configuration CopyFactory api
  - added the ability to set the start time for synchronization, used for tests
  - resynchronize on lost synchronization packet to ensure local terminal state consistency

7.4.0
  - added application setting to MetaApi class to make it possible to launch several MetaApi applications in parallel on the same account

7.3.1
  - renamed tradeCopyingSlippageInPercentPoints -> tradeCopyingSlippageInBasisPoints in CopyFactory history API

7.3.0
  - added latency and slippage metrics to CopyFactory trade copying API
  - added CopyFactory configuration client method retrieving active resynchronization tasks
  - improved description of CopyFactory account resynchronizing in readme
  - made it possible to use MetaApi class in interaction tests

7.2.0
  - Fix CopyFactory domain default value
  - Added time fields in broker timezone to objects
  - Added time fields to MetatraderSymbolPrice model

7.1.4
  - Adjust CopyFactory defaults

7.1.3
  - Changes to load balancing algorithm

7.1.2
  - fix CopyFactory getter undefined values
  - fix typos in the examples

7.1.1
  - fix simultaneous multiple file writes by one connection

7.1.0
  - now only one MetaApiConnection can be created per account at the same time to avoid history storage errors

7.0.0
  - Prepared for upcoming breaking change in API: added sticky session support
  - added quoteStreamingIntervalInSeconds field to account to configure quote streaming interval
  - added description field to CopyFactory strategy

6.3.2
  - fixes to package.json keywords

6.3.1
  - fixes to package.json keywords

6.3.0
  - added CopyFactory trade-copying API

6.2.0
  - added reason field to position, order and deal
  - added fillingMode field to MetaTraderOrder model
  - added order expiration time and type

6.1.0
  - added ability to select filling mode when placing a market order, in trade options
  - added ability to set expiration options when placing a pending order, in trade options

6.0.4
  - Add code sample download video to readme

6.0.3
  - fix typo in readme.md

6.0.2
  - update readme.md

6.0.1
  - update readme.md

6.0.0
  - breaking change: rename closePositionBySymbol -> closePosition**s**BySymbol
  - added pagination and more filters to getAccounts API
  - added slippage option to trades
  - added fillingModes to symbol specification
  - added executionMode to symbol specification
  - added logic to throw an error if streaming API is invoked in automatic synchronization mode
  - added code samples for created account
  - added the ability to work in web apps
  - added the ability to retrieve Metatrader account by account access token
  - added the verification access depending on the token to API
  - added websocket and http client timeouts

5.0.2
  - minor bugfix

5.0.1
  - fixed issue with missing numeric/string response code in TradeError

5.0.0
  - breaking change: moved comment and clientId arguments from MetaApiConnection trade methods to options argument
  - added magic trade option to let you specify distinct magic number (expert advisor id) on each trade
  - added manualTrades field to account model so that it is possible to configure if MetaApi should place manual trades on the account
  - prepare MetatraderAccountApi class for upcoming breaking change in the API

4.0.2
  - save history on disk

4.0.1
  - add fields to trade result to match upcoming MetaApi contract

4.0.0
  - breaking change: throw TradeError in case of trade error
  - rename trade response fields so that they are more meaningful

3.0.1
  - previous release was broken, releasing one more time

3.0.0
  - improved account connection stability
  - added platform field to MetatraderAccountInformation model
  - breaking change: changed synchronize and waitSynchronized API to allow for unique synchronization id to be able to track when the synchronization is complete in situation when other clients have also requested a concurrent synchronization on the account
  - breaking change: changed default wait interval to 1s in wait* methods
  
2.0.0
  - breaking change: removed volume as an argument from a modifyOrder function
  - mark account as disconnected if there is no status notification for a long time

1.1.5
  - increased synchronization speed

1.1.4
  - renamed github repository

1.1.3
  - minor bugfixes
  - add API to update provisioning profiles ana MT accounts
  - update current price of the pending order when current price updates
  - removed support for advanced profiles and provisioning profile type since they are no longer used

1.1.2
  - fixed magic field type in docs and code samples
  - MemoryHistoryStorage bugfixes
  - esdoc fixes

1.1.1
  - extended waitSynchronized method logic so that it can be used for accounts in automatic synchronization mode
  - Breaking change: renamed MetaApiConnection synchronized property to isSynchronized method

1.0.19
  - mentioned code examples in readme.md

1.0.18
  - added license clarifications
  - added example code based on user requests

1.0.17
  - improve stability on reconnect in user synchronization mode
  - added commission field to Metatrader position model

1.0.15
  - added clarifications to readme.md regarding SDK documentation

1.0.14
  - add MetaApiConnection.waitSynchronized API to wait until terminal state synchronization has completed. Should be used for accounts in use synchronization mode.

1.0.13
  - change websocket client subscription protocol

1.0.12
  - add MemoryHistoryStorage to exports

1.0.11
  - fixed WS API url

1.0.10
  - fixed code examples in readme.md

1.0.9
  - fixed import in index.es6
  - fixed logic of self-hosted account deletion

1.0.7
  - Initial release<|MERGE_RESOLUTION|>--- conflicted
+++ resolved
@@ -1,13 +1,8 @@
-<<<<<<< HEAD
-10.2.0
-  - added close by order support
-
-=======
 11.0.0
   - breaking change: MetaApi options are now specified via an object
-  - added packet logger
-  
->>>>>>> dd9c57c0
+  - added traffic logger
+  - added close by order support
+
 10.1.1
   - bugfix synchronization failover logic
 
